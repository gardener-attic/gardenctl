--- conflicted
+++ resolved
@@ -287,7 +287,6 @@
 	return endCommand
 }
 
-<<<<<<< HEAD
 func buildElasticsearchCommand(namespace, podName, container, username, password string) string {
 	query := createElasticQuery(podName, container)
 	bytes, err := json.Marshal(query)
@@ -347,7 +346,7 @@
 	return responses
 }
 
-// logPodShoot print logfiles for shoot pods
+// logPodShoot print logfiles for pods that are in the shoot
 func logPodShoot(toMatch, namespace string, container string) {
 	var err error
 	Client, err = clientToTarget(TargetKindShoot)
@@ -360,8 +359,6 @@
 	}
 }
 
-=======
->>>>>>> 0b1b6d80
 // logPodGarden print logfiles for garden pods
 func logPodGarden(toMatch, namespace string) {
 	var err error
